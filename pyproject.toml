--- conflicted
+++ resolved
@@ -104,10 +104,7 @@
     "toil[cwl]",
     "cwl-utils",
 ]
-<<<<<<< HEAD
-=======
-
->>>>>>> 4b7b733c
+
 # See docs/requirements.txt
 doc = [
     "sphinx",
