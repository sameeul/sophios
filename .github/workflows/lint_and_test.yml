--- conflicted
+++ resolved
@@ -103,12 +103,8 @@
         uses: actions/checkout@v3
         with:
           # NOTE: temporarily hardcode sameeul & master because we can only
-          # have up to 10 input parameters for workflow_dispatch...
-<<<<<<< HEAD
+          # have up to 10 input parameters for workflow_dispatch
           repository: vjaganat90/biobb_adapters
-=======
-          repository: sameeul/biobb_adapters
->>>>>>> c57019c8
           ref: master
           path: biobb_adapters
 
